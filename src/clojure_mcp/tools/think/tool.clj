--- conflicted
+++ resolved
@@ -11,21 +11,12 @@
 Common use cases:
 * when having difficulty finding/reading the files you need
 * when having difficulty writing out code
-<<<<<<< HEAD
-* when using the tools or the clojure tools
-* When exploring a repository and discovering the source of a bug, call this tool to brainstorm several unique ways of fixing the bug, and assess which change(s) are likely to be simplest and most effective
-* After receiving test results, use this tool to brainstorm ways to fix failing tests
-* When planning a complex refactoring, use this tool to outline different approaches and their tradeoffs
-* When designing a new feature, use this tool to think through architecture decisions and implementation details
-* When debugging a complex issue, use this tool to organize your thoughts and hypotheses
-=======
 * when having difficulty using the tools or the clojure tools
 * When exploring a repository and discovering the source of a bug, call this tool to brainstorm several unique ways of fixing the bug, and assess which change(s) are likely to be simplest and most effective.
 * After receiving test results, use this tool to brainstorm ways to fix failing tests.
 * When planning a complex refactoring, use this tool to outline different approaches and their tradeoffs.
 * When designing a new feature, use this tool to think through architecture decisions and implementation details.
 * When debugging a complex issue, use this tool to organize your thoughts and hypotheses.
->>>>>>> 89feeb0b
 The tool simply logs your thought process for better transparency and does not execute any code or make changes.")
 
 (defmethod tool-system/tool-schema :think [_]
